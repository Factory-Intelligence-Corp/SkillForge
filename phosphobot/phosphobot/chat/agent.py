import asyncio
<<<<<<< HEAD

from typing import Any, AsyncGenerator, Dict, List, Optional, Tuple, Union
=======
from typing import Any, AsyncGenerator, Dict, List, Optional, Tuple
>>>>>>> 11cccf56

import httpx
from loguru import logger

from phosphobot.configs import config
from phosphobot.models import ChatRequest, ChatResponse
from phosphobot.utils import get_local_ip


class PhosphobotClient:
    def __init__(self) -> None:
        self.server_url = f"http://{get_local_ip()}:{config.PORT}"
        self.client = httpx.AsyncClient(base_url=self.server_url, timeout=5.0)

    async def status(self) -> Dict[str, str]:
        """
        Get the status of the robot.
        """
        response = await self.client.get("/status", timeout=10.0)
        response.raise_for_status()
        return response.json()

    async def move_joints(self, joints: List[float]) -> None:
        """
        Move the robot joints to the specified angles.
        """
        response = await self.client.post("/joints/write", json={"joints": joints})
        response.raise_for_status()

    async def move_relative(
        self,
        x: float = 0.0,
        y: float = 0.0,
        z: float = 0.0,
        rx: float = 0.0,
        ry: float = 0.0,
        rz: float = 0.0,
        open: Optional[float] = None,
    ) -> None:
        response = await self.client.post(
            "/move/relative",
            json={
                "x": x,
                "y": y,
                "z": z,
                "rx": rx,
                "ry": ry,
                "rz": rz,
                "open": open,
            },
        )
        response.raise_for_status()

    async def get_camera_image(
        self,
        camera_ids: Optional[List[int]] = None,
        resize: Optional[Tuple[int, int]] = None,
    ) -> Dict[int, str]:
        """
        Get an image from the specified camera.
        """
        params = {}
        if resize is not None:
            params["resize_x"] = resize[0]
            params["resize_y"] = resize[1]

        response = await self.client.get(
            "/frames",
            params=params,
            timeout=3.0,
        )
        response.raise_for_status()
        reponse_json = response.json()

        output: Dict[int, str] = {}
        for camera_id in camera_ids or reponse_json.keys():
            if not isinstance(camera_id, int):
                try:
                    camera_id = int(camera_id)
                except ValueError:
                    logger.error(
                        f"Invalid camera ID: {camera_id}. Must be an integer. Ignoring."
                    )
                    continue

            if str(camera_id) in reponse_json:
                image_b64 = reponse_json[str(camera_id)]
                output[camera_id] = image_b64
            else:
                logger.warning(f"Camera {camera_id} not found in response.")

        return output

    async def move_init(self) -> None:
        """
        Initialize the robot's position.
        """
        response = await self.client.post("/move/init")
        response.raise_for_status()

    async def chat(self, chat_request: ChatRequest) -> ChatResponse:
        """
        Send a chat request to the AI model.

        :param prompt: The text prompt to send.
        :param images: List of base64 encoded images to include in the request.
        """

        response = await self.client.post(
            "/ai-control/chat",
            json=chat_request.model_dump(mode="json"),
        )
        response.raise_for_status()
        return ChatResponse.model_validate(response.json())


class RoboticAgent:
    def __init__(
        self,
        images_sizes: Optional[Tuple[int, int]] = (256, 256),
        task_description: str = "Pick up white foam",
        manual_control: bool = False,
    ):
        self.resize = images_sizes
        self.phosphobot_client = PhosphobotClient()
        self.task_description = task_description
        self.manual_control = manual_control
        self.manual_command: Optional[str] = None
        self.chat_history: List[Union[ChatRequest, ChatResponse]] = []
        self.command_history: List[str] = []

    def set_manual_command(self, command: str) -> None:
        """
        Set a manual command for the robot.
        """
        self.manual_command = command

    def get_manual_command(self) -> Optional[str]:
        """
        Get the current manual command and clear it.
        """
        command = self.manual_command
        self.manual_command = None
        return command

    def toggle_control_mode(self) -> str:
        """
        Toggle between AI and manual control modes.
        Returns the new mode.
        """
        self.manual_control = not self.manual_control
        mode = "manual" if self.manual_control else "AI"
        logger.info(f"Switched to {mode} control mode")
        return mode

    async def execute_command(self, chat_response: Optional[ChatResponse]) -> None:
        """
        Execute the AI command by moving the robot.
        """
        if chat_response is None:
            logger.warning("No chat response received. Skipping execution.")
            return None

        if chat_response.command is not None:
            self.command_history.append(chat_response.command)

        if chat_response.endpoint == "move_relative":
            if not chat_response.endpoint_params:
                logger.warning("No parameters provided for move_relative command.")
                return None
            await self.phosphobot_client.move_relative(**chat_response.endpoint_params)
        else:
            logger.warning(
                f"Unsupported command received: {chat_response.endpoint}. Skipping execution."
            )
            return None

        return None

    async def execute_manual_command(self, command: str) -> Optional[Dict[str, float]]:
        """
        Execute a manual command by moving the robot.
        """
        command_map = {
            "move_left": {"rz": 10.0},
            "move_right": {"rz": -10.0},
            "move_forward": {"x": 5.0},
            "move_backward": {"x": -5.0},
            "move_up": {"z": 5.0},
            "move_down": {"z": -5.0},
            "move_gripper_up": {"rx": 10.0},
            "move_gripper_down": {"rx": -10.0},
            "close_gripper": {"open": 0.0},
            "open_gripper": {"open": 1.0},
        }
        next_robot_move = command_map.get(command)
        if next_robot_move is None:
            logger.warning(
                f"Invalid manual command received: {command}. Skipping execution."
            )
            return None
        # Call the phosphobot client to move the robot
        await self.phosphobot_client.move_relative(**next_robot_move)
        return next_robot_move

    def add_to_chat_history(
        self, chat_request: ChatRequest, chat_response: ChatResponse
    ) -> None:
        """
        Add the chat request and response to the chat history.
        """
        self.chat_history.extend([chat_request, chat_response])

    async def run(self) -> AsyncGenerator[Tuple[str, Dict[str, Any]], None]:
        """
        An async generator that yields events for the UI to handle.
        Events are tuples of (event_type: str, payload: dict).
        """
        yield "start_step", {"desc": "Checking robot status."}
        self.robot_status = await self.phosphobot_client.status()
        yield "step_output", {"desc": f"Robot status: {self.robot_status}"}
        yield "step_done", {"success": True}

        # Manual control setup
        if self.manual_control:
            yield "start_step", {"desc": "Manual control mode enabled."}
            yield "step_done", {"success": True}

        step_count = 0
        max_steps = 50

        while step_count < max_steps:
            current_mode = "manual" if self.manual_control else "AI"

            if self.manual_control:
                # MANUAL MODE: Wait for manual commands without consuming steps
                manual_command = self.get_manual_command()
                if manual_command:
                    step_count += 1
                    yield (
                        "log",
                        {
                            "text": f"Step {step_count} of {max_steps} - Mode: {current_mode}"
                        },
                    )
                    yield "step_output", {"output": f"Manual command: {manual_command}"}
                    execution_result = await self.execute_manual_command(
                        command=manual_command
                    )
                    yield (
                        "step_output",
                        {"output": f"Execution result: {execution_result}"},
                    )
                else:
                    # Wait for user input without consuming a step
                    await asyncio.sleep(0.1)
                    continue  # Don't increment step_count, just wait
            else:
                # AI MODE: Only run AI processing
                step_count += 1
                yield (
                    "log",
                    {
                        "text": f"Step {step_count} of {max_steps} - Mode: {current_mode}"
                    },
                )
                # Run the agent
                images = await self.phosphobot_client.get_camera_image(
                    resize=self.resize
                )
                if not images:
                    yield (
                        "step_output",
                        {"output": "No images received from cameras. Skipping step."},
                    )
                    continue  # Skip this step if no images

                chat_request = ChatRequest(
                    prompt=self.task_description,
                    # Convert dict to list of base64 strings
                    images=list(images.values()),
                    command_history=self.command_history,
                )
                chat_response = await self.phosphobot_client.chat(
                    chat_request=chat_request
                )
                yield (
                    "step_output",
                    {"output": f"AI command: {chat_response.model_dump()}"},
                )
                self.add_to_chat_history(
                    chat_request=chat_request, chat_response=chat_response
                )
                # Execute the command
                await self.execute_command(chat_response=chat_response)

        yield "step_done", {"success": True}
        control_mode = "manual" if self.manual_control else "AI"
        yield "log", {"text": f"Robotic agent run completed in {control_mode} mode."}<|MERGE_RESOLUTION|>--- conflicted
+++ resolved
@@ -1,10 +1,5 @@
 import asyncio
-<<<<<<< HEAD
-
 from typing import Any, AsyncGenerator, Dict, List, Optional, Tuple, Union
-=======
-from typing import Any, AsyncGenerator, Dict, List, Optional, Tuple
->>>>>>> 11cccf56
 
 import httpx
 from loguru import logger
